--- conflicted
+++ resolved
@@ -5,11 +5,6 @@
 
 ## Current Projects in Progress
 
-<<<<<<< HEAD
-- **KQL Query Generator** - Command-line tool for generating KQL queries from natural language prompts (✅ Completed)
-- **Azure GRC Engineering for NIST 800-171** - Compliance automation tool for NIST 800-171 controls (🚀 In Progress)
-=======
->>>>>>> 74cd906a
 - **The Overwatch Protocol** - Personal development framework book (currently in draft)
 - **Cybersecurity Homelab Setup** - Creating virtualized environment for security testing
 - **Certification Preparation** - CYSA+, Security+, Pentest+ study materials
@@ -23,106 +18,6 @@
 
 ---
 
-<<<<<<< HEAD
-## Featured Project: KQL Query Generator
-
-### Overview
-*Command-line tool for generating KQL (Kusto Query Language) queries from natural language prompts*
-
-**Description:** A Python-based CLI application designed for cybersecurity professionals working with Azure Sentinel, Microsoft Defender, and other KQL-enabled platforms. The tool translates natural language descriptions into properly formatted KQL queries for threat hunting, incident response, and security monitoring.
-
-**Key Features:**
-- Interactive query building with step-by-step prompts
-- Natural language processing for query generation
-- Pre-built templates for common cybersecurity scenarios
-- Support for failed login analysis, process monitoring, network traffic analysis
-- Export capabilities and customizable parameters
-
-**Technologies:** `Python 3` `KQL` `Azure Sentinel` `Microsoft Defender` `CLI`
-
-**Usage Examples:**
-```bash
-# Generate query from natural language
-python3 kql_generator.py --prompt "failed logins in the last 24 hours"
-
-# Interactive mode with guided prompts
-python3 kql_generator.py --interactive
-
-# Use predefined security templates
-python3 kql_generator.py --template suspicious_processes
-```
-
-**Sample Output:**
-```kql
-SigninLogs
-| where TimeGenerated >= ago(24h)
-| where ResultType != "0"
-| project TimeGenerated, UserPrincipalName, IPAddress, Location
-| order by TimeGenerated desc
-```
-
-**Documentation:** See [KQL_GENERATOR_README.md](KQL_GENERATOR_README.md) for detailed usage instructions.
-
----
-
-## Featured Project: Azure GRC Engineering for NIST 800-171
-
-### Overview
-*Automated compliance assessment and monitoring tool for NIST SP 800-171 controls*
-
-**Description:** A Python-based compliance automation tool designed for cybersecurity professionals managing NIST 800-171 compliance in Azure environments. This tool helps organizations assess, monitor, and maintain compliance with the 110 security requirements outlined in NIST SP 800-171, specifically focused on protecting Controlled Unclassified Information (CUI) in nonfederal systems.
-
-**Key Features:**
-- Automated assessment of NIST 800-171 security controls
-- Azure-specific compliance checks and recommendations
-- Gap analysis and remediation guidance
-- Compliance reporting and documentation generation
-- Integration with Azure Security Center and Azure Policy
-- Control mapping to Azure native security services
-
-**Technologies:** `Python 3` `Azure SDK` `NIST 800-171` `Compliance Automation` `Azure Policy`
-
-**Usage Examples:**
-```bash
-# Run full NIST 800-171 compliance assessment
-python3 nist_800_171_grc.py --assess --output-format json
-
-# Check specific control families
-python3 nist_800_171_grc.py --control-family "Access Control" --detailed
-
-# Generate compliance report
-python3 nist_800_171_grc.py --report --format pdf
-```
-
-**Sample Control Checks:**
-- 3.1.1 Access Control: Verify user access reviews and permissions
-- 3.4.1 Configuration Management: Validate system hardening standards
-- 3.13.1 System Protection: Check malware protection implementation
-- 3.14.1 System Integrity: Monitor file integrity and change detection
-
-**Documentation:** See [NIST_800_171_GRC_README.md](NIST_800_171_GRC_README.md) for detailed implementation guide.
-
----
-## Larger-Scale Integration Projects
-
-### Home Security Operations Center
-*Implementation of SOC capabilities in home lab environment*
-
-**Implementation Plan:**
-- Deploy Security Onion as monitoring platform
-- Configure network sensors and log collectors
-- Create custom detection rules
-- Develop incident response playbooks
-- Build automated alerting system
-
-**Technologies:** `Security Onion` `Suricata` `Zeek` `ELK Stack` `Sigma Rules`
-
-**Project Timeline:** 2026
-
----
-
-=======
->>>>>>> 74cd906a
 ### Cloud Security Architecture
 *Secure cloud environment design*
 
